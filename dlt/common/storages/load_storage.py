--- conflicted
+++ resolved
@@ -372,19 +372,16 @@
                         jobs.append(self._read_job_file_info(state, file, package_created_at))
             all_jobs[state] = jobs
 
-<<<<<<< HEAD
-        return LoadPackageInfo(load_id, self.storage.make_full_path(package_path), package_state, schema.name, schema.version_hash, applied_update, package_created_at, all_jobs)
-=======
         return LoadPackageInfo(
             load_id,
             self.storage.make_full_path(package_path),
             package_state,
             schema.name,
+            schema.version_hash,
             applied_update,
             package_created_at,
             all_jobs,
         )
->>>>>>> 3d35f9ba
 
     def begin_schema_update(self, load_id: str) -> Optional[TSchemaTables]:
         package_path = self.get_normalized_package_path(load_id)
