--- conflicted
+++ resolved
@@ -102,28 +102,17 @@
 destination.snowflake.credentials="snowflake://loader:<password>@kgiotue-wn98412/dlt_data?private_key=<base64 encoded pem>&private_key_passphrase=<url encoded passphrase>"
 ```
 
-<<<<<<< HEAD
 In **oauth authentication**, you can use an OAuth provider like Snowflake, Okta or an external browser to authenticate. In case of Snowflake oauth, you pass your `authenticator` and refresh `token` as below:
-=======
-In **oauth authentication**, you can use an OAuth provider like Snowflake, Okta or an external browser to authenticate. In case of Snowflake, you pass your authenticator and refresh token as below:
->>>>>>> 41918a3f
 ```toml
 [destination.snowflake.credentials]
 database = "dlt_data"
 username = "loader"
-<<<<<<< HEAD
 authenticator="oauth"
-=======
-password = "ignore"  # put a fake password until #1456 is fixed
-authenticator="oauth"
-[destination.snowflake.credentials.query]
->>>>>>> 41918a3f
 token="..."
 ```
 or in the connection string as query parameters.
 
 In case of external authentication, you need to find documentation for your OAuth provider. Refer to Snowflake [OAuth](https://docs.snowflake.com/en/user-guide/oauth-intro) for more details.
-<<<<<<< HEAD
 
 ### Additional connection options
 We pass all query parameters to `connect` function of Snowflake Python Connector. For example:
@@ -139,8 +128,6 @@
 Will set the timezone and session keep alive. Mind that if you use `toml` your configuration is typed. The alternative:
 `"snowflake://loader/dlt_data?authenticator=oauth&timezone=UTC&client_session_keep_alive=true"`
 will pass `client_session_keep_alive` as string to the connect method (which we didn't verify if it works).
-=======
->>>>>>> 41918a3f
 
 ## Write disposition
 All write dispositions are supported.
