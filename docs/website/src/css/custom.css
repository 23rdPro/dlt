--- conflicted
+++ resolved
@@ -39,11 +39,7 @@
   --docsearch-highlight-color:#191937 !important;
   --docsearch-hit-color: #191937 !important;
   --ifm-footer-background-color: #E4E8F0;
-<<<<<<< HEAD
-=======
-
   --doc-sidebar-width: 340px !important;
->>>>>>> 97ea1154
 }
 
 /* For readability concerns, you should choose a lighter palette in dark mode. */
