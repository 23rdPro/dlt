from copy import deepcopy
import gzip
import os
from typing import Any, Callable, Iterator, Tuple, List, cast
import pytest

import dlt

from dlt.common.pipeline import SupportsPipeline
from dlt.common import json, sleep
from dlt.common.destination import Destination
from dlt.common.schema.schema import Schema
from dlt.common.schema.typing import VERSION_TABLE_NAME
from dlt.common.typing import TDataItem
from dlt.common.utils import uniq_id
from dlt.extract.exceptions import ResourceNameMissing
from dlt.extract import DltSource
from dlt.pipeline.exceptions import (
    CannotRestorePipelineException,
    PipelineConfigMissing,
    PipelineStepFailed,
)
from dlt.common.schema.exceptions import CannotCoerceColumnException
from dlt.common.exceptions import DestinationHasFailedJobs

from tests.utils import TEST_STORAGE_ROOT, preserve_environ
from tests.pipeline.utils import assert_load_info
from tests.load.utils import (
    TABLE_ROW_ALL_DATA_TYPES,
    TABLE_UPDATE_COLUMNS_SCHEMA,
    assert_all_data_types_row,
    delete_dataset,
)
from tests.load.pipeline.utils import (
    drop_active_pipeline_data,
    assert_query_data,
    assert_table,
    load_table_counts,
    select_data,
)
from tests.load.pipeline.utils import destinations_configs, DestinationTestConfiguration


@pytest.mark.parametrize(
    "destination_config",
    destinations_configs(default_sql_configs=True, all_buckets_filesystem_configs=True),
    ids=lambda x: x.name,
)
@pytest.mark.parametrize("use_single_dataset", [True, False])
def test_default_pipeline_names(
    use_single_dataset: bool, destination_config: DestinationTestConfiguration
) -> None:
    destination_config.setup()
    p = dlt.pipeline()
    p.config.use_single_dataset = use_single_dataset
    # this is a name of executing test harness or blank pipeline on windows
    possible_names = ["dlt_pytest", "dlt_pipeline"]
    possible_dataset_names = ["dlt_pytest_dataset", "dlt_pipeline_dataset"]
    assert p.pipeline_name in possible_names
    assert p.pipelines_dir == os.path.abspath(os.path.join(TEST_STORAGE_ROOT, ".dlt", "pipelines"))
    assert p.dataset_name in possible_dataset_names
    assert p.destination is None
    assert p.default_schema_name is None

    data = ["a", "b", "c"]
    with pytest.raises(PipelineStepFailed) as step_ex:
        p.extract(data)
    assert step_ex.value.step == "extract"
    assert isinstance(step_ex.value.exception, ResourceNameMissing)

    def data_fun() -> Iterator[Any]:
        yield data

    # this will create default schema
    p.extract(data_fun)
    # _pipeline suffix removed when creating default schema name
    assert p.default_schema_name in ["dlt_pytest", "dlt"]

    # this will create additional schema
    p.extract(data_fun(), schema=dlt.Schema("names"))
    assert p.default_schema_name in ["dlt_pytest", "dlt"]
    assert "names" in p.schemas.keys()

    with pytest.raises(PipelineConfigMissing):
        p.normalize()

    # mock the correct destinations (never do that in normal code)
    with p.managed_state():
        p._set_destinations(
            destination=Destination.from_reference(destination_config.destination),
            staging=(
                Destination.from_reference(destination_config.staging)
                if destination_config.staging
                else None
            ),
        )
        # does not reset the dataset name
        assert p.dataset_name in possible_dataset_names
        # never do that in production code
        p.dataset_name = None
        # set no dataset name -> if destination does not support it we revert to default
        p._set_dataset_name(None)
        assert p.dataset_name in possible_dataset_names
    # the last package contains just the state (we added a new schema)
    last_load_id = p.list_extracted_load_packages()[-1]
    state_package = p.get_load_package_info(last_load_id)
    assert len(state_package.jobs["new_jobs"]) == 1
    assert state_package.schema_name == p.default_schema_name
    p.normalize()
    info = p.load(dataset_name="d" + uniq_id())
    print(p.dataset_name)
    assert info.pipeline is p
    # two packages in two different schemas were loaded
    assert len(info.loads_ids) == 3

    # if loaded to single data, double the data was loaded to a single table because the schemas overlapped
    if use_single_dataset:
        assert_table(p, "data_fun", sorted(data * 2), info=info)
    else:
        # loaded to separate data sets
        assert_table(p, "data_fun", data, info=info)
        assert_table(p, "data_fun", data, schema_name="names", info=info)


@pytest.mark.parametrize(
    "destination_config",
    destinations_configs(default_sql_configs=True, all_buckets_filesystem_configs=True),
    ids=lambda x: x.name,
)
def test_default_schema_name(destination_config: DestinationTestConfiguration) -> None:
    destination_config.setup()
    dataset_name = "dataset_" + uniq_id()
    data = ["a", "b", "c"]

    p = dlt.pipeline(
        "test_default_schema_name",
        TEST_STORAGE_ROOT,
        destination=destination_config.destination,
        staging=destination_config.staging,
        dataset_name=dataset_name,
    )
    p.extract(data, table_name="test", schema=Schema("default"))
    p.normalize()
    info = p.load()

    # try to restore pipeline
    r_p = dlt.attach("test_default_schema_name", TEST_STORAGE_ROOT)
    schema = r_p.default_schema
    assert schema.name == "default"

    assert_table(p, "test", data, info=info)


@pytest.mark.parametrize(
    "destination_config",
    destinations_configs(default_sql_configs=True, all_buckets_filesystem_configs=True),
    ids=lambda x: x.name,
)
def test_attach_pipeline(destination_config: DestinationTestConfiguration) -> None:
    # load data and then restore the pipeline and see if data is still there
    data = ["a", "b", "c"]

    @dlt.resource(name="data_table")
    def _data():
        for d in data:
            yield d

    destination_config.setup()
    info = dlt.run(
        _data(),
        destination=destination_config.destination,
        staging=destination_config.staging,
        dataset_name="specific" + uniq_id(),
    )

    with pytest.raises(CannotRestorePipelineException):
        dlt.attach("unknown")

    # restore default pipeline
    p = dlt.attach()
    # other instance
    assert info.pipeline is not p
    # same pipe
    old_p: SupportsPipeline = info.pipeline
    assert p.pipeline_name == old_p.pipeline_name
    assert p.working_dir == old_p.working_dir
    # secret will be the same: if not explicitly provided it is derived from pipeline name
    assert p.pipeline_salt == old_p.pipeline_salt
    assert p.default_schema_name == p.default_schema_name

    # query data
    assert_table(p, "data_table", data, info=info)


@pytest.mark.parametrize(
    "destination_config", destinations_configs(default_sql_configs=True), ids=lambda x: x.name
)
def test_skip_sync_schema_for_tables_without_columns(
    destination_config: DestinationTestConfiguration,
) -> None:
    # load data and then restore the pipeline and see if data is still there
    data = ["a", "b", "c"]

    @dlt.resource(name="data_table")
    def _data():
        for d in data:
            yield d

    p = destination_config.setup_pipeline("test_skip_sync_schema_for_tables", full_refresh=True)
    p.extract(_data)
    schema = p.default_schema
    assert "data_table" in schema.tables
    assert schema.tables["data_table"]["columns"] == {}

    p.sync_schema()

    with p._sql_job_client(schema) as job_client:
        # there's some data at all
        exists, _ = job_client.get_storage_table(VERSION_TABLE_NAME)
        assert exists is True

        # such tables are not created but silently ignored
        exists, _ = job_client.get_storage_table("data_table")
        assert not exists


@pytest.mark.parametrize(
    "destination_config",
    destinations_configs(default_sql_configs=True, all_buckets_filesystem_configs=True),
    ids=lambda x: x.name,
)
def test_run_full_refresh(destination_config: DestinationTestConfiguration) -> None:
    data = ["a", ["a", "b", "c"], ["a", "b", "c"]]
    destination_config.setup()

    def d():
        yield data

    @dlt.source(name="nested")
    def _data():
        return dlt.resource(d(), name="lists", write_disposition="replace")

    p = dlt.pipeline(full_refresh=True)
    info = p.run(
        _data(),
        destination=destination_config.destination,
        staging=destination_config.staging,
        dataset_name="iteration" + uniq_id(),
    )
    assert info.dataset_name == p.dataset_name
    assert info.dataset_name.endswith(p._pipeline_instance_id)
    # print(p.default_schema.to_pretty_yaml())
    # print(info)

    # restore the pipeline
    p = dlt.attach()
    # restored pipeline should be never put in full refresh
    assert p.full_refresh is False
    # assert parent table (easy), None First (db order)
    assert_table(p, "lists", [None, None, "a"], info=info)
    # child tables contain nested lists
    data_list = cast(List[str], data[1]) + cast(List[str], data[2])
    assert_table(p, "lists__value", sorted(data_list))


@pytest.mark.parametrize(
    "destination_config", destinations_configs(default_sql_configs=True), ids=lambda x: x.name
)
def test_evolve_schema(destination_config: DestinationTestConfiguration) -> None:
    dataset_name = "d" + uniq_id()
    row = {
        "id": "level0",
        "f": [{"id": "level1", "l": ["a", "b", "c"], "v": 120, "o": [{"a": 1}, {"a": 2}]}],
    }

    @dlt.source(name="parallel")
    def source(top_elements: int):
        @dlt.defer
        def get_item(no: int) -> TDataItem:
            # the test will not last 10 seconds but 2 (there are 5 working threads by default)
            sleep(1)
            data = deepcopy(row)
            data["id"] = "level" + str(no)
            return data

        @dlt.resource(
            columns={
                "id": {
                    "name": "id",
                    "nullable": False,
                    "data_type": "text",
                    "unique": True,
                    "sort": True,
                }
            }
        )
        def simple_rows():
            for no in range(top_elements):
                # yield deferred items resolved in threads
                yield get_item(no)

        @dlt.resource(
            table_name="simple_rows",
            columns={"new_column": {"nullable": True, "data_type": "decimal"}},
        )
        def extended_rows():
            for no in range(top_elements):
                # yield deferred items resolved in threads
                yield get_item(no + 100)

        return simple_rows(), extended_rows(), dlt.resource(["a", "b", "c"], name="simple")

    import_schema_path = os.path.join(TEST_STORAGE_ROOT, "schemas", "import")
    export_schema_path = os.path.join(TEST_STORAGE_ROOT, "schemas", "export")
    p = destination_config.setup_pipeline(
        "my_pipeline", import_schema_path=import_schema_path, export_schema_path=export_schema_path
    )

    p.extract(source(10).with_resources("simple_rows"))
    # print(p.default_schema.to_pretty_yaml())
    p.normalize()
    info = p.load(dataset_name=dataset_name)
    # test __str__
    print(info)
    # test fingerprint in load
    assert info.destination_fingerprint == p.destination_client().config.fingerprint()
    # print(p.default_schema.to_pretty_yaml())
    schema = p.default_schema
    version_history = [schema.stored_version_hash]
    assert "simple_rows" in schema.tables
    assert "simple" not in schema.tables
    assert "new_column" not in schema.get_table("simple_rows")["columns"]

    # lets violate unique constraint on postgres, redshift and BQ ignore unique indexes
    if destination_config.destination == "postgres":
        assert p.dataset_name == dataset_name
        err_info = p.run(source(1).with_resources("simple_rows"))
        version_history.append(p.default_schema.stored_version_hash)
        # print(err_info)
        # we have failed jobs
        assert len(err_info.load_packages[0].jobs["failed_jobs"]) == 1

    # update schema
    # - new column in "simple_rows" table
    # - new "simple" table
    info_ext = dlt.run(source(10).with_resources("extended_rows", "simple"))
    print(info_ext)
    # print(p.default_schema.to_pretty_yaml())
    schema = p.default_schema
    version_history.append(schema.stored_version_hash)
    assert "simple_rows" in schema.tables
    assert "simple" in schema.tables
    assert "new_column" in schema.get_table("simple_rows")["columns"]
    assert "extended_rows" not in schema.tables

    # TODO: test export and import schema
    # test data
    id_data = sorted(
        ["level" + str(n) for n in range(10)] + ["level" + str(n) for n in range(100, 110)]
    )
    with p.sql_client() as client:
        simple_rows_table = client.make_qualified_table_name("simple_rows")
        dlt_loads_table = client.make_qualified_table_name("_dlt_loads")
    assert_query_data(p, f"SELECT * FROM {simple_rows_table} ORDER BY id", id_data)
    assert_query_data(
        p,
        f"SELECT schema_version_hash FROM {dlt_loads_table} ORDER BY inserted_at",
        version_history,
    )


@pytest.mark.parametrize(
    "destination_config",
    destinations_configs(default_sql_configs=True, all_buckets_filesystem_configs=True),
    ids=lambda x: x.name,
)
@pytest.mark.parametrize("disable_compression", [True, False])
def test_pipeline_data_writer_compression(
    disable_compression: bool, destination_config: DestinationTestConfiguration
) -> None:
    # Ensure pipeline works without compression
    data = ["a", "b", "c"]
    dataset_name = "compression_data_" + uniq_id()
    dlt.config["data_writer"] = {
        "disable_compression": disable_compression
    }  # not sure how else to set this
    p = destination_config.setup_pipeline("compression_test", dataset_name=dataset_name)
    p.extract(dlt.resource(data, name="data"))
    s = p._get_normalize_storage()
    # check that files are not compressed if compression is disabled
    if disable_compression:
        for f in s.list_files_to_normalize_sorted():
            with pytest.raises(gzip.BadGzipFile):
                gzip.open(s.extracted_packages.storage.make_full_path(f), "rb").read()
    p.normalize()
    info = p.load()
    assert_table(p, "data", data, info=info)


@pytest.mark.parametrize(
    "destination_config", destinations_configs(default_sql_configs=True), ids=lambda x: x.name
)
def test_source_max_nesting(destination_config: DestinationTestConfiguration) -> None:
    destination_config.setup()

    complex_part = {"l": [1, 2, 3], "c": {"a": 1, "b": 12.3}}

    @dlt.source(name="complex", max_table_nesting=0)
    def complex_data():
        return dlt.resource([{"idx": 1, "cn": complex_part}], name="complex_cn")

    info = dlt.run(
        complex_data(),
        destination=destination_config.destination,
        staging=destination_config.staging,
        dataset_name="ds_" + uniq_id(),
    )
    print(info)
    with dlt.pipeline().sql_client() as client:
        complex_cn_table = client.make_qualified_table_name("complex_cn")
    rows = select_data(dlt.pipeline(), f"SELECT cn FROM {complex_cn_table}")
    assert len(rows) == 1
    cn_val = rows[0][0]
    if isinstance(cn_val, str):
        cn_val = json.loads(cn_val)
    assert cn_val == complex_part


@pytest.mark.parametrize(
    "destination_config", destinations_configs(default_sql_configs=True), ids=lambda x: x.name
)
def test_dataset_name_change(destination_config: DestinationTestConfiguration) -> None:
    destination_config.setup()
    # standard name
    ds_1_name = "iteration" + uniq_id()
    # will go to snake case
    ds_2_name = "IteRation" + uniq_id()
    # illegal name that will be later normalized
    ds_3_name = "1it/era 👍 tion__" + uniq_id()
    p, s = simple_nested_pipeline(destination_config, dataset_name=ds_1_name, full_refresh=False)
    try:
        info = p.run(s())
        assert_load_info(info)
        assert info.dataset_name == ds_1_name
        ds_1_counts = load_table_counts(p, "lists", "lists__value")
        # run to another dataset
        info = p.run(s(), dataset_name=ds_2_name)
        assert_load_info(info)
        assert info.dataset_name.startswith("ite_ration")
        # save normalized dataset name to delete correctly later
        ds_2_name = info.dataset_name
        ds_2_counts = load_table_counts(p, "lists", "lists__value")
        assert ds_1_counts == ds_2_counts
        # set name and run to another dataset
        p.dataset_name = ds_3_name
        info = p.run(s())
        assert_load_info(info)
        assert info.dataset_name.startswith("_1it_era_tion_")
        ds_3_counts = load_table_counts(p, "lists", "lists__value")
        assert ds_1_counts == ds_3_counts

    finally:
        # we have to clean dataset ourselves
        with p.sql_client() as client:
            delete_dataset(client, ds_1_name)
            delete_dataset(client, ds_2_name)
            # delete_dataset(client, ds_3_name)  # will be deleted by the fixture


# do not remove - it allows us to filter tests by destination
@pytest.mark.parametrize(
    "destination_config",
    destinations_configs(default_sql_configs=True, subset=["postgres"]),
    ids=lambda x: x.name,
)
def test_pipeline_explicit_destination_credentials(
    destination_config: DestinationTestConfiguration,
) -> None:
    # explicit credentials resolved
    p = dlt.pipeline(
        destination=Destination.from_reference("postgres", destination_name="mydest"),
        credentials="postgresql://loader:loader@localhost:7777/dlt_data",
    )
    c = p._get_destination_clients(Schema("s"), p._get_destination_client_initial_config())[0]
    assert c.config.credentials.port == 7777  # type: ignore[attr-defined]

    # TODO: may want to clear the env completely and ignore/mock config files somehow to avoid side effects
    # explicit credentials resolved ignoring the config providers
    os.environ["DESTINATION__MYDEST__CREDENTIALS__HOST"] = "HOST"
    p = dlt.pipeline(
        destination=Destination.from_reference("postgres", destination_name="mydest"),
        credentials="postgresql://loader:loader@localhost:5432/dlt_data",
    )
    c = p._get_destination_clients(Schema("s"), p._get_destination_client_initial_config())[0]
    assert c.config.credentials.host == "localhost"  # type: ignore[attr-defined]

    # explicit partial credentials will use config providers
    os.environ["DESTINATION__MYDEST__CREDENTIALS__USERNAME"] = "UN"
    os.environ["DESTINATION__MYDEST__CREDENTIALS__PASSWORD"] = "PW"
    p = dlt.pipeline(
        destination=Destination.from_reference("postgres", destination_name="mydest"),
        credentials="postgresql://localhost:5432/dlt_data",
    )
    c = p._get_destination_clients(Schema("s"), p._get_destination_client_initial_config())[0]
    assert c.config.credentials.username == "UN"  # type: ignore[attr-defined]
    # host is also overridden
    assert c.config.credentials.host == "HOST"  # type: ignore[attr-defined]

    # instance of credentials will be simply passed
    # c = RedshiftCredentials("postgresql://loader:loader@localhost/dlt_data")
    # assert c.is_resolved()
    # p = dlt.pipeline(destination="postgres", credentials=c)
    # inner_c = p._get_destination_clients(Schema("s"), p._get_destination_client_initial_config())[0]
    # assert inner_c is c


# do not remove - it allows us to filter tests by destination
@pytest.mark.parametrize(
    "destination_config",
    destinations_configs(default_sql_configs=True, subset=["postgres"]),
    ids=lambda x: x.name,
)
def test_pipeline_with_sources_sharing_schema(
    destination_config: DestinationTestConfiguration,
) -> None:
    schema = Schema("shared")

    @dlt.source(schema=schema, max_table_nesting=1)
    def source_1():
        @dlt.resource(primary_key="user_id")
        def gen1():
            dlt.current.source_state()["source_1"] = True
            dlt.current.resource_state()["source_1"] = True
            yield {"id": "Y", "user_id": "user_y"}

        @dlt.resource(columns={"col": {"data_type": "bigint"}})
        def conflict():
            yield "conflict"

        return gen1, conflict

    @dlt.source(schema=schema, max_table_nesting=2)
    def source_2():
        @dlt.resource(primary_key="id")
        def gen1():
            dlt.current.source_state()["source_2"] = True
            dlt.current.resource_state()["source_2"] = True
            yield {"id": "X", "user_id": "user_X"}

        def gen2():
            yield from "CDE"

        @dlt.resource(columns={"col": {"data_type": "bool"}}, selected=False)
        def conflict():
            yield "conflict"

        return gen2, gen1, conflict

    # all selected tables with hints should be there
    discover_1 = source_1().discover_schema()
    assert "gen1" in discover_1.tables
    assert discover_1.tables["gen1"]["columns"]["user_id"]["primary_key"] is True
    assert "data_type" not in discover_1.tables["gen1"]["columns"]["user_id"]
    assert "conflict" in discover_1.tables
    assert discover_1.tables["conflict"]["columns"]["col"]["data_type"] == "bigint"

    discover_2 = source_2().discover_schema()
    assert "gen1" in discover_2.tables
    assert "gen2" in discover_2.tables
    # conflict deselected
    assert "conflict" not in discover_2.tables

    p = dlt.pipeline(pipeline_name="multi", destination="duckdb", full_refresh=True)
    p.extract([source_1(), source_2()])
    default_schema = p.default_schema
    gen1_table = default_schema.tables["gen1"]
    assert "user_id" in gen1_table["columns"]
    assert "id" in gen1_table["columns"]
    assert "conflict" in default_schema.tables
    assert "gen2" in default_schema.tables
    p.normalize()
    assert "gen2" in default_schema.tables
    p.load()
    table_names = [t["name"] for t in default_schema.data_tables()]
    counts = load_table_counts(p, *table_names)
    assert counts == {"gen1": 2, "gen2": 3, "conflict": 1}
    # both sources share the same state
    assert p.state["sources"] == {
        "shared": {
            "source_1": True,
            "resources": {"gen1": {"source_1": True, "source_2": True}},
            "source_2": True,
        }
    }
    drop_active_pipeline_data()

    # same pipeline but enable conflict
    p = dlt.pipeline(pipeline_name="multi", destination="duckdb", full_refresh=True)
    with pytest.raises(PipelineStepFailed) as py_ex:
        p.extract([source_1(), source_2().with_resources("conflict")])
    assert isinstance(py_ex.value.__context__, CannotCoerceColumnException)


# do not remove - it allows us to filter tests by destination
@pytest.mark.parametrize(
    "destination_config",
    destinations_configs(default_sql_configs=True, subset=["postgres"]),
    ids=lambda x: x.name,
)
def test_many_pipelines_single_dataset(destination_config: DestinationTestConfiguration) -> None:
    schema = Schema("shared")

    @dlt.source(schema=schema, max_table_nesting=1)
    def source_1():
        @dlt.resource(primary_key="user_id")
        def gen1():
            dlt.current.source_state()["source_1"] = True
            dlt.current.resource_state()["source_1"] = True
            yield {"id": "Y", "user_id": "user_y"}

        return gen1

    @dlt.source(schema=schema, max_table_nesting=2)
    def source_2():
        @dlt.resource(primary_key="id")
        def gen1():
            dlt.current.source_state()["source_2"] = True
            dlt.current.resource_state()["source_2"] = True
            yield {"id": "X", "user_id": "user_X"}

        def gen2():
            yield from "CDE"

        return gen2, gen1

    # load source_1 to common dataset
    p = dlt.pipeline(
        pipeline_name="source_1_pipeline", destination="duckdb", dataset_name="shared_dataset"
    )
    p.run(source_1(), credentials="duckdb:///_storage/test_quack.duckdb")
    counts = load_table_counts(p, *p.default_schema.tables.keys())
    assert counts.items() >= {"gen1": 1, "_dlt_pipeline_state": 1, "_dlt_loads": 1}.items()
    p._wipe_working_folder()
    p.deactivate()

    p = dlt.pipeline(
        pipeline_name="source_2_pipeline", destination="duckdb", dataset_name="shared_dataset"
    )
    p.run(source_2(), credentials="duckdb:///_storage/test_quack.duckdb")
    # table_names = [t["name"] for t in p.default_schema.data_tables()]
    counts = load_table_counts(p, *p.default_schema.tables.keys())
    # gen1: one record comes from source_1, 1 record from source_2
    assert counts.items() >= {"gen1": 2, "_dlt_pipeline_state": 2, "_dlt_loads": 2}.items()
    # assert counts == {'gen1': 2, 'gen2': 3}
    p._wipe_working_folder()
    p.deactivate()

    # restore from destination, check state
    p = dlt.pipeline(
        pipeline_name="source_1_pipeline",
        destination="duckdb",
        dataset_name="shared_dataset",
        credentials="duckdb:///_storage/test_quack.duckdb",
    )
    p.sync_destination()
    # we have our separate state
    assert p.state["sources"]["shared"] == {
        "source_1": True,
        "resources": {"gen1": {"source_1": True}},
    }
    # but the schema was common so we have the earliest one
    assert "gen2" in p.default_schema.tables
    p._wipe_working_folder()
    p.deactivate()

    p = dlt.pipeline(
        pipeline_name="source_2_pipeline",
        destination="duckdb",
        dataset_name="shared_dataset",
        credentials="duckdb:///_storage/test_quack.duckdb",
    )
    p.sync_destination()
    # we have our separate state
    assert p.state["sources"]["shared"] == {
        "source_2": True,
        "resources": {"gen1": {"source_2": True}},
    }


# do not remove - it allows us to filter tests by destination
@pytest.mark.parametrize(
    "destination_config",
    destinations_configs(default_sql_configs=True, subset=["snowflake"]),
    ids=lambda x: x.name,
)
def test_snowflake_custom_stage(destination_config: DestinationTestConfiguration) -> None:
    """Using custom stage name instead of the table stage"""
    os.environ["DESTINATION__SNOWFLAKE__STAGE_NAME"] = "my_non_existing_stage"
    pipeline, data = simple_nested_pipeline(destination_config, f"custom_stage_{uniq_id()}", False)
    info = pipeline.run(data())
    with pytest.raises(DestinationHasFailedJobs) as f_jobs:
        info.raise_on_failed_jobs()
    assert "MY_NON_EXISTING_STAGE" in f_jobs.value.failed_jobs[0].failed_message

    drop_active_pipeline_data()

    # NOTE: this stage must be created in DLT_DATA database for this test to pass!
    # CREATE STAGE MY_CUSTOM_LOCAL_STAGE;
    # GRANT READ, WRITE ON STAGE DLT_DATA.PUBLIC.MY_CUSTOM_LOCAL_STAGE TO ROLE DLT_LOADER_ROLE;
    stage_name = "PUBLIC.MY_CUSTOM_LOCAL_STAGE"
    os.environ["DESTINATION__SNOWFLAKE__STAGE_NAME"] = stage_name
    pipeline, data = simple_nested_pipeline(destination_config, f"custom_stage_{uniq_id()}", False)
    info = pipeline.run(data())
    assert_load_info(info)

    load_id = info.loads_ids[0]

    # Get a list of the staged files and verify correct number of files in the "load_id" dir
    with pipeline.sql_client() as client:
        staged_files = client.execute_sql(f'LIST @{stage_name}/"{load_id}"')
        assert len(staged_files) == 3
        # check data of one table to ensure copy was done successfully
        tbl_name = client.make_qualified_table_name("lists")
        assert_query_data(pipeline, f"SELECT value FROM {tbl_name}", ["a", None, None])


# do not remove - it allows us to filter tests by destination
@pytest.mark.parametrize(
    "destination_config",
    destinations_configs(default_sql_configs=True, subset=["snowflake"]),
    ids=lambda x: x.name,
)
def test_snowflake_delete_file_after_copy(destination_config: DestinationTestConfiguration) -> None:
    """Using keep_staged_files = false option to remove staged files after copy"""
    os.environ["DESTINATION__SNOWFLAKE__KEEP_STAGED_FILES"] = "FALSE"

    pipeline, data = simple_nested_pipeline(
        destination_config, f"delete_staged_files_{uniq_id()}", False
    )

    info = pipeline.run(data())
    assert_load_info(info)

    load_id = info.loads_ids[0]

    with pipeline.sql_client() as client:
        # no files are left in table stage
        stage_name = client.make_qualified_table_name("%lists")
        staged_files = client.execute_sql(f'LIST @{stage_name}/"{load_id}"')
        assert len(staged_files) == 0

        # ensure copy was done
        tbl_name = client.make_qualified_table_name("lists")
        assert_query_data(pipeline, f"SELECT value FROM {tbl_name}", ["a", None, None])


# do not remove - it allows us to filter tests by destination
@pytest.mark.parametrize(
    "destination_config",
    destinations_configs(default_sql_configs=True, all_staging_configs=True, file_format="parquet"),
    ids=lambda x: x.name,
)
def test_parquet_loading(destination_config: DestinationTestConfiguration) -> None:
    """Run pipeline twice with merge write disposition
    Resource with primary key falls back to append. Resource without keys falls back to replace.
    """
    pipeline = destination_config.setup_pipeline(
        "parquet_test_" + uniq_id(), dataset_name="parquet_test_" + uniq_id()
    )

    @dlt.resource(primary_key="id")
    def some_data():
        yield [{"id": 1}, {"id": 2}, {"id": 3}]

    @dlt.resource(write_disposition="replace")
    def other_data():
        yield [1, 2, 3, 4, 5]

    data_types = deepcopy(TABLE_ROW_ALL_DATA_TYPES)
    column_schemas = deepcopy(TABLE_UPDATE_COLUMNS_SCHEMA)

    # parquet on bigquery does not support JSON but we still want to run the test
    if destination_config.destination == "bigquery":
        column_schemas["col9_null"]["data_type"] = column_schemas["col9"]["data_type"] = "text"

    # duckdb 0.9.1 does not support TIME other than 6
    if destination_config.destination in ["duckdb", "motherduck"]:
        column_schemas["col11_precision"]["precision"] = 0

    # drop TIME from databases not supporting it via parquet
<<<<<<< HEAD
    if destination_config.destination in ["redshift", "athena", "synapse"]:
=======
    if destination_config.destination in ["redshift", "athena", "databricks"]:
>>>>>>> d2dd9517
        data_types.pop("col11")
        data_types.pop("col11_null")
        data_types.pop("col11_precision")
        column_schemas.pop("col11")
        column_schemas.pop("col11_null")
        column_schemas.pop("col11_precision")

    if destination_config.destination == "redshift":
        data_types.pop("col7_precision")
        column_schemas.pop("col7_precision")

    # apply the exact columns definitions so we process complex and wei types correctly!
    @dlt.resource(table_name="data_types", write_disposition="merge", columns=column_schemas)
    def my_resource():
        nonlocal data_types
        yield [data_types] * 10

    @dlt.source(max_table_nesting=0)
    def some_source():
        return [some_data(), other_data(), my_resource()]

    info = pipeline.run(some_source(), loader_file_format="parquet")
    package_info = pipeline.get_load_package_info(info.loads_ids[0])
    # print(package_info.asstr(verbosity=2))
    assert package_info.state == "loaded"
    # all three jobs succeeded
    assert len(package_info.jobs["failed_jobs"]) == 0
    # 3 tables + 1 state + 4 reference jobs if staging
    expected_completed_jobs = 4 + 4 if destination_config.staging else 4
    # add sql merge job
    if destination_config.supports_merge:
        expected_completed_jobs += 1
    # add iceberg copy jobs
    if destination_config.force_iceberg:
        expected_completed_jobs += 4
    assert len(package_info.jobs["completed_jobs"]) == expected_completed_jobs

    with pipeline.sql_client() as sql_client:
        qual_name = sql_client.make_qualified_table_name
        assert [
            row[0]
            for row in sql_client.execute_sql(f"SELECT * FROM {qual_name('other_data')} ORDER BY 1")
        ] == [1, 2, 3, 4, 5]
        assert [
            row[0]
            for row in sql_client.execute_sql(f"SELECT * FROM {qual_name('some_data')} ORDER BY 1")
        ] == [1, 2, 3]
        db_rows = sql_client.execute_sql(f"SELECT * FROM {qual_name('data_types')}")
        assert len(db_rows) == 10
        db_row = list(db_rows[0])
        # "snowflake" and "bigquery" do not parse JSON form parquet string so double parse
        assert_all_data_types_row(
            db_row,
            schema=column_schemas,
            parse_complex_strings=destination_config.destination
            in ["snowflake", "bigquery", "redshift"],
            timestamp_precision=3 if destination_config.destination == "athena" else 6,
        )


def simple_nested_pipeline(
    destination_config: DestinationTestConfiguration, dataset_name: str, full_refresh: bool
) -> Tuple[dlt.Pipeline, Callable[[], DltSource]]:
    data = ["a", ["a", "b", "c"], ["a", "b", "c"]]

    def d():
        yield data

    @dlt.source(name="nested")
    def _data():
        return dlt.resource(d(), name="lists", write_disposition="append")

    p = dlt.pipeline(
        pipeline_name=f"pipeline_{dataset_name}",
        full_refresh=full_refresh,
        destination=destination_config.destination,
        staging=destination_config.staging,
        dataset_name=dataset_name,
    )
    return p, _data<|MERGE_RESOLUTION|>--- conflicted
+++ resolved
@@ -788,11 +788,7 @@
         column_schemas["col11_precision"]["precision"] = 0
 
     # drop TIME from databases not supporting it via parquet
-<<<<<<< HEAD
-    if destination_config.destination in ["redshift", "athena", "synapse"]:
-=======
-    if destination_config.destination in ["redshift", "athena", "databricks"]:
->>>>>>> d2dd9517
+    if destination_config.destination in ["redshift", "athena", "synapse", "databricks"]:
         data_types.pop("col11")
         data_types.pop("col11_null")
         data_types.pop("col11_precision")
